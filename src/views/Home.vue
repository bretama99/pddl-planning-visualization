--- conflicted
+++ resolved
@@ -67,17 +67,6 @@
             <span>Elevator</span>
             <div class="btn-glow"></div>
           </button>
-<<<<<<< HEAD
-          <button 
-            @click="navigateToLogistics" 
-            :class="{ active: selectedDomain === 'logistics' }"
-            class="nav-btn logistics-btn"
-          >
-            <span class="btn-icon">🚚</span>
-            <span>Logistics</span>
-            <div class="btn-glow"></div>
-          </button>
-=======
           <router-link 
   to="/logistics" 
   class="nav-btn logistics-btn"
@@ -89,7 +78,6 @@
   <div class="btn-glow"></div>
 </router-link>
 
->>>>>>> 4e32550c
         </nav>
       </div>
     </div>
